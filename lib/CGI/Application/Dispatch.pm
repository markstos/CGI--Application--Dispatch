--- conflicted
+++ resolved
@@ -241,19 +241,12 @@
 
 =item auto_rest
 
-<<<<<<< HEAD
-This tells Dispatch that you are using REST by default and that you care about which HTTP method
-is being used. Dispatch will append the HTTP method name (upper case by default) to
-the run mode that is determined after finding the appropriate dispatch rule. So a GET request
-that translates into C<MyApp::Module-E<gt>foo> will become C<MyApp::Module-E<gt>foo_GET>.
-=======
 This tells Dispatch that you are using REST by default and that you
 care about which HTTP method is being used. Dispatch will append the
 HTTP method name (upper case by default) to the run mode that is
 determined after finding the appropriate dispatch rule. So a GET
 request that translates into C<MyApp::Module->foo> will become
 C<MyApp::Module->foo_GET>.
->>>>>>> b86d14ee
 
 This can be overridden on a per-rule basis in a custom dispatch table.
 
